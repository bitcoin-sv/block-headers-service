package config

import (
	"errors"
	"fmt"
	"net"
	"time"

	"github.com/bitcoin-sv/pulse/internal/chaincfg"
)

const (
	ApplicationName       = "pulse"
	APIVersion            = "v1"
	Version               = "v0.6.0"
	ConfigFilePathKey     = "config_file"
	DefaultConfigFilePath = "config.yaml"
	ConfigEnvPrefix       = "pulse_"
)

<<<<<<< HEAD
=======
var Lookup func(string) ([]net.IP, error)
var Dial func(string, string, time.Duration) (net.Conn, error)
var Checkpoints []chaincfg.Checkpoint
var TimeSource MedianTimeSource

// DbType database type.
type DbType string

const (
	DBSqlite     DbType = "sqlite"
	DBPostgreSql DbType = "postgres"
)

>>>>>>> fbfca307
// AppConfig returns strongly typed config values.
type AppConfig struct {
	Db         *DbConfig         `mapstructure:"db"`
	P2P        *P2PConfig        `mapstructure:"p2p"`
	MerkleRoot *MerkleRootConfig `mapstructure:"merkleroot"`
	Webhook    *WebhookConfig    `mapstructure:"webhook"`
	Websocket  *WebsocketConfig  `mapstructure:"websocket"`
	HTTP       *HTTPConfig       `mapstructure:"http"`
	Logging    *LoggingConfig    `mapstructure:"logging"`
}

// DbType database type.
type DbType string

const (
	DBSqlite     DbType = "sqlite"
	DBPostgreSql DbType = "postgres"
)

// DbConfig represents a database connection.
type DbConfig struct {
	// Type is the type of database [sqlite|postgres].
	Type DbType `mapstructure:"type"`
	// SchemaPath is the path to the database schema.
	SchemaPath string `mapstructure:"schema_path"`
	// PreparedDb is a flag for enabling prepared database.
	PreparedDb bool `mapstructure:"prepared_db"`
	// PreparedDbFilePath is the path to the prepared database file.
	PreparedDbFilePath string `mapstructure:"prepared_db_file_path"`

	Postgres *PostgreSqlConfig `mapstructure:"postgres"`
	Sqlite   SqliteConfig      `mapstructure:"sqlite"`
}

type SqliteConfig struct {
	// FilePath is the path to the database file.
	FilePath string `mapstructure:"file_path"`
}

type PostgreSqlConfig struct {
	Host     string
	Port     uint16
	User     string
	Password string
	DbName   string
	Sslmode  string
}

// MerkleRootConfig represents merkleroots verification config.
type MerkleRootConfig struct {
	// MaxBlockHeightExcess is the maximum number of blocks that can be ahead of the current tip.
	MaxBlockHeightExcess int `mapstructure:"max_block_height_excess"`
}

// WebhookConfig represents a webhook config.
type WebhookConfig struct {
	// MaxTries is the maximum number of tries to send a webhook.
	MaxTries int `mapstructure:"max_tries"`
}

// WebsocketConfig represents a websocket config.
type WebsocketConfig struct {
	// HistoryMax is the maximum number of history items to keep in memory.
	HistoryMax int `mapstructure:"history_max"`
	// HistoryTTL is the maximum duration for keeping history in memory.
	HistoryTTL int `mapstructure:"history_ttl"`
}

// HTTPConfig represents a HTTPConfig config.
type HTTPConfig struct {
	// ReadTimeout is the maximum duration for reading the request.
	ReadTimeout int `mapstructure:"read_timeout"`
	// WriteTimeout is the maximum duration before timing out writes of the response.
	WriteTimeout int `mapstructure:"write_timeout"`
	// Port is the port to listen on for connections.
	Port int `mapstructure:"port"`
	// UseAuth is a flag for enabling authorization.
	UseAuth bool `mapstructure:"use_auth"`
	// AuthToken is a token for authorization.
	AuthToken string `mapstructure:"auth_token"`
	// ProfilingEndpointsEnabled is a flag for enabling additional endpoits for profiling with use of pprof.
	ProfilingEndpointsEnabled bool `mapstructure:"debug_profiling"`
}

// P2PConfig represents a p2p config.
type P2PConfig struct {
	// BanDuration is the duration to ban misbehaving peers.
	BanDuration time.Duration `mapstructure:"ban_duration" description:"How long to ban misbehaving peers.  Valid time units are {s, m, h}.  Minimum 1 second"`
	// DisableCheckpoints is a flag for disabling built-in checkpoints.
	DisableCheckpoints bool `mapstructure:"disable_checkpoints" description:"Disable built-in checkpoints.  Don't do this unless you know what you're doing."`
	// BlocksForForkConfirmation is the minimum number of blocks to consider a block confirmed.
	BlocksForForkConfirmation int `mapstructure:"blocks_for_confirmation" description:"Minimum number of blocks to consider a block confirmed"`
	// DefaultConnectTimeout is the default connection timeout.
	DefaultConnectTimeout time.Duration `mapstructure:"default_connect_timeout" description:"The default connection timeout"`
}

// LoggingConfig represents a logging config.
type LoggingConfig struct {
	// Level is the log level.
	Level string `mapstructure:"level"`
	// Format is the log format.
	Format string `mapstructure:"format"`
	// InstanceName is the name of the instance.
	InstanceName string `mapstructure:"instance_name"`
	// LogOrigin is a flag for enabling log origin.
	LogOrigin bool `mapstructure:"origin"`
}

func (c *AppConfig) WithoutAuthorization() *AppConfig {
	c.HTTP.UseAuth = false
	return c
}

func (c *AppConfig) Validate() error {
	if err := c.Db.Validate(); err != nil {
		return err
	}

	return nil
}

func (c *DbConfig) Validate() error {
	if c == nil {
		return errors.New("db: configuration cannot be empty")
	}

	switch c.Type {
	case DBSqlite:
		if len(c.Sqlite.FilePath) == 0 {
			return fmt.Errorf("db: sqlite configuration cannot be empty wher db type is set to %s", DBSqlite)
		}

	case DBPostgreSql:
		if c.Postgres == nil {
			return fmt.Errorf("db: postgres configuration cannot be empty wher db type is set to %s", DBPostgreSql)
		}

	default:
		return errors.New("db: unsupported type")
	}

	return nil
}<|MERGE_RESOLUTION|>--- conflicted
+++ resolved
@@ -18,8 +18,6 @@
 	ConfigEnvPrefix       = "pulse_"
 )
 
-<<<<<<< HEAD
-=======
 var Lookup func(string) ([]net.IP, error)
 var Dial func(string, string, time.Duration) (net.Conn, error)
 var Checkpoints []chaincfg.Checkpoint
@@ -33,7 +31,6 @@
 	DBPostgreSql DbType = "postgres"
 )
 
->>>>>>> fbfca307
 // AppConfig returns strongly typed config values.
 type AppConfig struct {
 	Db         *DbConfig         `mapstructure:"db"`
@@ -44,14 +41,6 @@
 	HTTP       *HTTPConfig       `mapstructure:"http"`
 	Logging    *LoggingConfig    `mapstructure:"logging"`
 }
-
-// DbType database type.
-type DbType string
-
-const (
-	DBSqlite     DbType = "sqlite"
-	DBPostgreSql DbType = "postgres"
-)
 
 // DbConfig represents a database connection.
 type DbConfig struct {
