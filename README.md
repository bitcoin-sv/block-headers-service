--- conflicted
+++ resolved
@@ -63,20 +63,165 @@
 #### Main functionality
 The main functionality of the application is synchornization with peers and collecting all headers. After starting the server, it creates default objects and connects to BSV P2P network. Application has defined checkpoints (specific headers) which are used in synchronization. During this process, server is asking peers for headers (from checkpoint to checkpoint) in batches of 2000. Every header received from peers is saved in memory. After full synchronization, server is changing the operating mode and start to listening for new header. After when new block has been mined, this information should be sended from peers to our server.
 
-<<<<<<< HEAD
 ## How to use it
-=======
-#### Current database structures
-We store everything in database and then we calculate any important information related to: confirmations, state etc.
-The only exception is when inserting a new header we check if he has any parent in database and if we don't have any parents 
-we set the "isorphan" flag to true.
-Database schema below:
-
-![Alt text](docs/images/headers.png?raw=true "Headers database structure")
-<p align="center"><i>Headers table schema with sqlite database</i></p>
-
-<!-- GETTING STARTED -->
-## Getting Started
+
+### Docker image
+
+Pull image from docker hub https://hub.docker.com/r/bsvb/pulse
+1. ```docker pull bsvb/pulse```
+
+Starting new instance
+1. ```docker run bsvb/pulse:latest```
+
+
+### Endpoints documentation
+For endpoints documentation you can visit swagger which is exposed on port 8080 by default.
+```
+http://localhost:8080/swagger/index.html
+```
+
+### Authentication
+
+#### Enabled by Default
+
+The default assumes you want to use Authentication. This requires a single environment variable.  
+
+`HTTP_SERVER_AUTHTOKEN=replace_me_with_token_you_want_to_use_as_admin_token`  
+
+#### Disabling Auth Requirement  
+
+To disable authentication exposing all endpoints openly, set the following environment variable. 
+This is available if you prefer to use your own authentication in a separate proxy or similar. 
+We do not recommend you expose the server to the internet without authentication, 
+as it would then be possible for anyone to prune your headers at will.  
+
+`HTTP_SERVER_USEAUTH=false`  
+
+#### Authenticate with admin token
+
+After the setup of authentication you can use provided token to authenticate.
+To do it, just add the following header to all the requests to pulse
+```
+Authorization Bearer replace_me_with_token_you_want_to_use_as_admin_token
+```
+
+#### Additional tokens
+
+If you have a need for additional tokens to authenticate in pulse 
+you can generate such with the following request:
+```http request
+POST https://{{pulse_url}}/api/v1/access
+Authorization: Bearer replace_me_with_token_you_want_to_use_as_admin_token
+```
+In response you should receive something like
+```json
+{
+  "token": "some_token_created_by_server",
+  "createdAt": "2023-05-11T10:20:16.227582Z",
+  "isAdmin": false
+}
+```
+Now you can put a value from "token" property from the response and use it in all requests to server by setting header:
+```http header
+Authorization: Bearer some_token_created_by_server
+```
+
+If at some point you want to revoke this additional token you can make a request:
+```http request
+DELETE https://{{pulse_url}}/api/v1/access/{{some_token_created_by_server}}
+Authorization: Bearer replace_me_with_token_you_want_to_use_as_admin_token
+```
+After this request succeeded the token can't be used to authenticate in pulse.
+
+### Websocket
+
+Pulse can notify a client via websockets that new header was received and store by it.
+
+#### Subscribing
+
+Pulse use [centrifugal/centrifuge](https://github.com/centrifugal/centrifuge) to run a server. 
+Therefore, to integrate you need to choose a client library matching a programming language of your choice.
+
+Example how to subscribe using GO lang library [centrifugal/centrifuge-go](https://github.com/centrifugal/centrifuge-go) 
+can be found in [./examples/ws-subscribe-to-new-headers/](./examples/ws-subscribe-to-new-headers/main.go)
+
+### Webhooks
+
+#### Creating webhook
+Creating a new webhook is done via POST request
+```http request
+ POST https://{{pulse_url}}/api/v1/webhook
+ ```
+
+ Data which should be sent in body:
+ ```
+{
+  "url": "<server_url>",
+  "requiredAuth": {
+    "type": "BEARER|CUSTOM_HEADER",
+    "token": "<authorization_token>",
+    "header": "<custom_header_name>",      
+  }
+}
+ ```
+
+ Information:
+  - If authorization is enabled this request also requires `Authorization` header
+  - url have to include http or https protocol example: `https://test-url.com`
+  - requiredAuth is used to define authorization for webhook
+    - type `BEARER` - token will be placed in `Authorization: Bearer {{token}}` header
+    - type `CUSTOM_HEADER`  - authorization header will be build from given variables `{{header}}: {{token}}`
+
+Example response:
+````json
+{
+  "url": "http://example.com/api/v1/webhook/new-header",
+  "createdAt": "2023-05-11T13:05:23.297808+02:00",
+  "lastEmitStatus": "",
+  "lastEmitTimestamp": "0001-01-01T00:00:00Z",
+  "errorsCount": 0,
+  "active": true
+}
+````
+After that webhook is created and will be informed about new headers.
+
+#### Check webhook
+To check webhook you can use the GET request which will return webhook object (same as when creating new webhook) from which you can get all the information
+```http request
+ GET https://{{pulse_url}}/api/v1/webhook?url={{webhook_url}}
+ ```
+
+#### Revoke webhook
+If you want to revoke webhook you can use the following request:
+```http request
+ DELETE https://{{pulse_url}}/api/v1/webhook?url={{webhook_url}}
+ ```
+This request will delete webhook permanently
+
+#### Refresh webhook
+If the number of failed requests wil exceed `WEBHOOK_MAXTRIES`, webhook will be set to inactive. To refresh webhook you can use this same endpoint as for webhook creation.
+
+### Running from source
+
+1. Install Go according to the installation instructions here: http://golang.org/doc/install
+
+Options to run Pulse:
+
+a) Clone the repo
+
+   ```sh
+  git clone https://github.com/bitcoin-sv/pulse
+   ``` 
+1. ```go run ./cmd/main.go```
+
+Or run app with docker
+1. ```docker compose up --build```
+
+b) Get package from ``pkg.dev.go``
+1. ```go get -u https://pkg.go.dev/github.com/bitcoin-sv/pulse```
+2. ```go build -o pulse```
+3. ```./pulse```
+
 
 ### Config Variables
 
@@ -130,13 +275,6 @@
 PULSE_HISTORY_MAX=300
 ```
 
-### Installation
-1. Install Go according to the installation instructions here: http://golang.org/doc/install
-2. Clone the repo
-   ```sh
-   https://github.com/gignative-solutions/ba-p2p-headers.git
-   ```
-    
 ### Configuration
 In the ```config.go``` is the configuration of the application. By changing variables you can adjust the work of our server
 
@@ -170,251 +308,6 @@
 DB_PREPAREDDB is used to define if application should use prepared db.
 
 DB_PREPAREDDBFILE_PATH define path to prepared db.
->>>>>>> f45b1471
-
-### Docker image
-
-Pull image from docker hub https://hub.docker.com/r/bsvb/pulse
-1. ```docker pull bsvb/pulse```
-
-Starting new instance
-1. ```docker run bsvb/pulse:latest```
-
-
-### Endpoints documentation
-For endpoints documentation you can visit swagger which is exposed on port 8080 by default.
-```
-http://localhost:8080/swagger/index.html
-```
-
-### Authentication
-
-#### Enabled by Default
-
-The default assumes you want to use Authentication. This requires a single environment variable.
-
-`HTTP_SERVER_AUTHTOKEN=replace_me_with_token_you_want_to_use_as_admin_token`
-
-#### Disabling Auth Requirement
-
-To disable authentication exposing all endpoints openly, set the following environment variable.
-This is available if you prefer to use your own authentication in a separate proxy or similar.
-We do not recommend you expose the server to the internet without authentication,
-as it would then be possible for anyone to prune your headers at will.
-
-`HTTP_SERVER_USEAUTH=false`
-
-#### Authenticate with admin token
-
-After the setup of authentication you can use provided token to authenticate.
-To do it, just add the following header to all the requests to pulse
-```
-Authorization Bearer replace_me_with_token_you_want_to_use_as_admin_token
-```
-
-#### Additional tokens
-
-If you have a need for additional tokens to authenticate in pulse
-you can generate such with the following request:
-```http request
-POST https://{{pulse_url}}/api/v1/access
-Authorization: Bearer replace_me_with_token_you_want_to_use_as_admin_token
-```
-In response you should receive something like
-```json
-{
-  "token": "some_token_created_by_server",
-  "createdAt": "2023-05-11T10:20:16.227582Z",
-  "isAdmin": false
-}
-```
-Now you can put a value from "token" property from the response and use it in all requests to server by setting header:
-```http header
-Authorization: Bearer some_token_created_by_server
-```
-
-If at some point you want to revoke this additional token you can make a request:
-```http request
-DELETE https://{{pulse_url}}/api/v1/access/{{some_token_created_by_server}}
-Authorization: Bearer replace_me_with_token_you_want_to_use_as_admin_token
-```
-After this request succeeded the token can't be used to authenticate in pulse.
-
-### Websocket
-
-Pulse can notify a client via websockets that new header was received and store by it.
-
-#### Subscribing
-
-Pulse use [centrifugal/centrifuge](https://github.com/centrifugal/centrifuge) to run a server.
-Therefore, to integrate you need to choose a client library matching a programming language of your choice.
-
-Example how to subscribe using GO lang library [centrifugal/centrifuge-go](https://github.com/centrifugal/centrifuge-go)
-can be found in [./examples/ws-subscribe-to-new-headers/](./examples/ws-subscribe-to-new-headers/main.go)
-
-### Webhooks
-
-#### Creating webhook
-Creating a new webhook is done via POST request
-```http request
- POST https://{{pulse_url}}/api/v1/webhook
- ```
-
-Data which should be sent in body:
- ```
-{
-  "url": "<server_url>",
-  "requiredAuth": {
-    "type": "BEARER|CUSTOM_HEADER",
-    "token": "<authorization_token>",
-    "header": "<custom_header_name>",      
-  }
-}
- ```
-
-Information:
-- If authorization is enabled this request also requires `Authorization` header
-- url have to include http or https protocol example: `https://test-url.com`
-- requiredAuth is used to define authorization for webhook
-    - type `BEARER` - token will be placed in `Authorization: Bearer {{token}}` header
-    - type `CUSTOM_HEADER`  - authorization header will be build from given variables `{{header}}: {{token}}`
-
-Example response:
-````json
-{
-  "url": "http://example.com/api/v1/webhook/new-header",
-  "createdAt": "2023-05-11T13:05:23.297808+02:00",
-  "lastEmitStatus": "",
-  "lastEmitTimestamp": "0001-01-01T00:00:00Z",
-  "errorsCount": 0,
-  "active": true
-}
-````
-After that webhook is created and will be informed about new headers.
-
-#### Check webhook
-To check webhook you can use the GET request which will return webhook object (same as when creating new webhook) from which you can get all the information
-```http request
- GET https://{{pulse_url}}/api/v1/webhook?url={{webhook_url}}
- ```
-
-#### Revoke webhook
-If you want to revoke webhook you can use the following request:
-```http request
- DELETE https://{{pulse_url}}/api/v1/webhook?url={{webhook_url}}
- ```
-This request will delete webhook permanently
-
-#### Refresh webhook
-If the number of failed requests wil exceed `WEBHOOK_MAXTRIES`, webhook will be set to inactive. To refresh webhook you can use this same endpoint as for webhook creation.
-
-### Running from source
-
-1. Install Go according to the installation instructions here: http://golang.org/doc/install
-
-Options to run Pulse:
-
-a) Clone the repo
-
-   ```sh
-  git clone https://github.com/bitcoin-sv/pulse
-   ``` 
-1. ```go run ./cmd/main.go```
-
-Or run app with docker
-1. ```docker compose up --build```
-
-b) Get package from ``pkg.dev.go``
-1. ```go get -u https://pkg.go.dev/github.com/bitcoin-sv/pulse```
-2. ```go build -o pulse```
-3. ```./pulse```
-
-
-### Config Variables
-
-Default config variables can be overridden by (in this order of importance):
-
-1. Flags (only the ones below)
-2. ENV variables
-3. Config file
-
-#### Flags
-
-Available flags:
-
-```bash
-  -C, --config_file string                       custom config file path
-  -h, --help                                     show help
-  -v, --version                                  show version
-  -d, --dump_config                              dump config to file, specified by config_file (-C) flag
-  -e, --export_headers                           export headers to file
-```
-
-To generate config file with defaults, use the --dump flag, or:
-
-```bash
-go run ./cmd/main.go -d
-```
-
-The default config file path is **project root**, and the default file name is **config.yaml**. This can be overridden by -C flag.
-
-```bash
-go run ./cmd/main.go -C /my/config.yaml
-```
-
-#### Environment variables
-
-To override any config variable with ENV, use the "pulse\_" prefix with mapstructure annotation path with "_" as a delimiter in all uppercase. Example:
-
-Let's take this fragment of AppConfig from `config.example.yaml`:
-
-```yaml
-websocket:
-  # Maximum number of history items
-  history_max: 300
-  # History time-to-live
-  history_ttl: 10
-```
-
-To override history_max in websocket config, use the path with "_" as a path delimiter and pulse\_ as prefix. So:
-
-```bash
-PULSE_HISTORY_MAX=300
-```
-
-### Configuration
-In the ```config.go``` is the configuration of the application. By changing variables you can adjust the work of our server
-
-```
-defaultConfigFilename          = "p2p.conf"
-defaultLogLevel                = "info"
-defaultLogDirname              = "logs"
-defaultLogFilename             = "p2p.log"
-defaultMaxPeers                = 125
-defaultMaxPeersPerIP           = 5
-defaultBanDuration             = time.Hour * 24
-defaultConnectTimeout          = time.Second * 30
-defaultTrickleInterval         = peer.DefaultTrickleInterval
-defaultExcessiveBlockSize      = 128000000
-defaultMinSyncPeerNetworkSpeed = 51200
-defaultTargetOutboundPeers     = uint32(8)
-defaultBlocksToConfirmFork     = 10
-```
-
-Settings related to database:
-
-      - DB_DSN=file:/data/blockheaders.db?_foreign_keys=true&pooled=true
-      - DB_SCHEMA_PATH=/migrations
-      - DB_PREPAREDDB=true
-      - DB_PREPAREDDBFILE_PATH="./data/blockheaders.csv.gz"
-
-DSN can be used to change the local database location - this should be a volume mount into the container while SQLite is the only db option, we will support more in future.
-
-DB_SCHEMA_PATH should always be set to /migrations, that's the location within the container where the db migration files are head and will setup the database correctly.
-
-DB_PREPAREDDB is used to define if application should use prepared db.
-
-DB_PREPAREDDBFILE_PATH define path to prepared db.
 
 
 Settings related to admin auth:
